import random from 'random'
import { CountryAgeDistribution, OneCountryAgeDistribution } from '../assets/data/CountryAgeDistribution.types'
import { SeverityTableRow } from '../components/Main/SeverityTable'
import { AllParams } from './Param.types'
import { AlgorithmResult, SimulationTimePoint } from './Result.types'
import { populationAverageParameters, evolve, exportSimulation } from "./model.js"


interface TimePoint {
    t: Date,
    y: number,
}

type TimeSeries = TimePoint[];

// NOTE: Assumes containment is sorted ascending in time.
function interpolate(containment: TimeSeries): (t: Date) => number {
    // If user hasn't touched containment, this vector is empty
    if (containment.length == 0) {
        return (t: Date) => {
            return 0;
        }
    }

    return (t: Date) => { 
        const index = containment.findIndex(
            (d) => (Number(t) < Number(d.t))
        );

        // Deal with extrapolation 
        // i.e. the time given exceeds the containment series.
        if (index <= 0) {
            return 0;
        }

        const deltaY = (containment[index].y - containment[index-1].y);
        const deltaT = (Number(containment[index].t) - Number(containment[index-1].t));

        const dS = deltaY / deltaT;
        const dT = Number(t) - Number(containment[index-1].t);

        return containment[index-1].y + (dS * dT);
    };
}

/**
 *
 * Entry point for the algorithm
 *
 */
export default async function run(
  params: AllParams,
  severity: SeverityTableRow[],
  ageDistribution: OneCountryAgeDistribution,
  containment: TimeSeries,
): Promise<AlgorithmResult> {
  console.log(JSON.stringify({ params }, null, 2));

<<<<<<< HEAD
  const modelParams = populationAverageParameters(params, severity, ageDistribution);
  const tMin: number = params.tMin.getTime()
=======
  const modelParams = populationAverageParameters(params, severity, ageDistribution, interpolate(containment));
  const time = Date.now();
>>>>>>> 44b5ba52
  const initialCases = parseFloat(params.suspectedCasesToday);
  const initialState = {"time" : tMin,
                        "susceptible" : modelParams.populationServed - initialCases,
                        "exposed" : 0,
                        "infectious" : initialCases,
                        "hospitalized" : 0,
                        "critical" : 0,
                        "discharged" : 0,
                        "recovered" : 0,
                        "dead" : 0};
  const tMax: number = params.tMax.getTime()
  const identity = function(x: number) {return x;}; // Use instead of samplePoisson for a deterministic
  const poisson = function(x: number) {return x>0?random.poisson(x)():0;}; // poisson sampling


  function simulate(initialState: SimulationTimePoint , func: (x: number) => number) {
      const dynamics = [initialState];
      while (dynamics[dynamics.length-1].time < tMax) {
        const pop = dynamics[dynamics.length-1];
        dynamics.push(evolve(pop, modelParams, func));
      }

      return dynamics;
  }

  const sim: AlgorithmResult = {
      "deterministicTrajectory": simulate(initialState, identity),
      "stochasticTrajectories": [],
      "params": modelParams
  };

  for (let i = 0; i < modelParams.numberStochasticRuns; i++) {
      sim.stochasticTrajectories.push(simulate(initialState, poisson));
  }

  return sim
}<|MERGE_RESOLUTION|>--- conflicted
+++ resolved
@@ -56,13 +56,8 @@
 ): Promise<AlgorithmResult> {
   console.log(JSON.stringify({ params }, null, 2));
 
-<<<<<<< HEAD
-  const modelParams = populationAverageParameters(params, severity, ageDistribution);
+  const modelParams = populationAverageParameters(params, severity, ageDistribution, interpolate(containment));
   const tMin: number = params.tMin.getTime()
-=======
-  const modelParams = populationAverageParameters(params, severity, ageDistribution, interpolate(containment));
-  const time = Date.now();
->>>>>>> 44b5ba52
   const initialCases = parseFloat(params.suspectedCasesToday);
   const initialState = {"time" : tMin,
                         "susceptible" : modelParams.populationServed - initialCases,

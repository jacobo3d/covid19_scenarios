import * as math from 'mathjs'
import random from 'random'

const msPerDay = 1000 * 60 * 60 * 24

const monthToDay = m => {
  return m * 30 + 15
}

const jan2020 = new Date('2020-01-01')

export function infectionRate(
  time,
  avgInfectionRate,
  peakMonth,
  seasonalForcing,
) {
  //this is super hacky
  const phase =
    ((time - jan2020) / msPerDay / 365 - monthToDay(peakMonth) / 365) *
    2 *
    math.pi
  return avgInfectionRate * (1 + seasonalForcing * Math.cos(phase))
}

export function getPopulationParams(params, severity, ageCounts, containment) {
  var pop = { ...params }

  pop.timeDeltaDays = 0.25
  pop.timeDelta = msPerDay * pop.timeDeltaDays
  pop.numberStochasticRuns = params.numberStochasticRuns

  // Compute age-stratified parameters
  var total = 0
  severity.forEach(function(d) {
    total += ageCounts[d.ageGroup]
  })

  pop.ageDistribution = {}
  pop.infectionSeverityRatio = {}
  pop.infectionFatality = {}
  pop.infectionCritical = {}
  pop.recoveryRate = {}
  pop.hospitalizedRate = {}
  pop.dischargeRate = {}
  pop.criticalRate = {}
  pop.deathRate = {}
  pop.stabilizationRate = {}
  pop.isolatedFrac = {}
  pop.importsPerDay = {}
  pop.importsPerDay['total'] = params.importsPerDay

  var hospitalizedFrac = 0
  var criticalFracHospitalized = 0
  var fatalFracCritical = 0
  var avgIsolatedFrac = 0
  severity.forEach(function(d) {
<<<<<<< HEAD
    const freq = (1.0 * ageCounts[d.ageGroup]) / total
    pop.ageDistribution[d.ageGroup] = freq
    pop.infectionSeverityRatio[d.ageGroup] =
      (d.severe / 100) * (d.confirmed / 100)
    pop.infectionCritical[d.ageGroup] =
      pop.infectionSeverityRatio[d.ageGroup] * (d.critical / 100)
    pop.infectionFatality[d.ageGroup] =
      pop.infectionCritical[d.ageGroup] * (d.fatal / 100)

    const dHospital = pop.infectionSeverityRatio[d.ageGroup]
    const dCritical = d.critical / 100
    const dFatal = d.fatal / 100

    hospitalizedFrac += freq * dHospital
    criticalFracHospitalized += freq * dCritical
    fatalFracCritical += freq * dFatal
    avgIsolatedFrac += (freq * d.isolated) / 100

    // Age specific rates
    pop.isolatedFrac[d.ageGroup] = d.isolated / 100
    pop.recoveryRate[d.ageGroup] = (1 - dHospital) / pop.infectiousPeriod
    pop.hospitalizedRate[d.ageGroup] = dHospital / pop.infectiousPeriod
    pop.dischargeRate[d.ageGroup] = (1 - dCritical) / pop.lengthHospitalStay
    pop.criticalRate[d.ageGroup] = dCritical / pop.lengthHospitalStay
    pop.stabilizationRate[d.ageGroup] = (1 - dFatal) / pop.lengthHospitalStay
    pop.deathRate[d.ageGroup] = dFatal / pop.lengthHospitalStay
  })
=======
      const freq = (1.0*ageCounts[d.ageGroup]/total);
      pop.ageDistribution[d.ageGroup] = freq;
      pop.infectionSeverityRatio[d.ageGroup] = (d.severe / 100) * (d.confirmed / 100);
      pop.infectionCritical[d.ageGroup]      = pop.infectionSeverityRatio[d.ageGroup] * (d.critical / 100)
      pop.infectionFatality[d.ageGroup]      = pop.infectionCritical[d.ageGroup] * (d.fatal / 100)

      const dHospital = pop.infectionSeverityRatio[d.ageGroup];
      const dCritical = d.critical / 100;
      const dFatal    = d.fatal / 100;

      hospitalizedFrac         += freq * dHospital;
      criticalFracHospitalized += freq * dCritical;
      fatalFracCritical        += freq * dFatal;
      avgIsolatedFrac          += freq * d.isolated / 100;

      // Age specific rates
      pop.isolatedFrac[d.ageGroup]     = d.isolated / 100;
      pop.recoveryRate[d.ageGroup]     = (1-dHospital) / pop.infectiousPeriod;
      pop.hospitalizedRate[d.ageGroup] = (dHospital) / pop.infectiousPeriod;
      pop.dischargeRate[d.ageGroup]    = (1-dCritical) / pop.lengthHospitalStay;
      pop.criticalRate[d.ageGroup]     = (dCritical) / pop.lengthHospitalStay;
      pop.stabilizationRate[d.ageGroup] = (1-dFatal) / pop.lengthICUStay;
      pop.deathRate[d.ageGroup]        = (dFatal) / pop.lengthICUStay;
  });
>>>>>>> 23a25324

  // Get import rates per age class (assume flat)
  const L = Object.keys(pop.recoveryRate).length
  Object.keys(pop.recoveryRate).forEach(k => {
    pop.importsPerDay[k] = params.importsPerDay / L
  })

  // Population average rates
<<<<<<< HEAD
  pop.recoveryRate['total'] = (1 - hospitalizedFrac) / pop.infectiousPeriod
  pop.hospitalizedRate['total'] = hospitalizedFrac / pop.infectiousPeriod
  pop.dischargeRate['total'] =
    (1 - criticalFracHospitalized) / pop.lengthHospitalStay
  pop.criticalRate['total'] = criticalFracHospitalized / pop.lengthHospitalStay
  pop.deathRate['total'] = fatalFracCritical / pop.lengthHospitalStay
  pop.stabilizationRate['total'] =
    (1 - fatalFracCritical) / pop.lengthHospitalStay
  pop.isolatedFrac['total'] = avgIsolatedFrac
=======
  pop.recoveryRate["total"]      = (1-hospitalizedFrac) / pop.infectiousPeriod;
  pop.hospitalizedRate["total"]  = hospitalizedFrac / pop.infectiousPeriod;
  pop.dischargeRate["total"]     = (1-criticalFracHospitalized) / pop.lengthHospitalStay;
  pop.criticalRate["total"]      = criticalFracHospitalized / pop.lengthHospitalStay;
  pop.deathRate["total"]         = fatalFracCritical/pop.lengthICUStay;
  pop.stabilizationRate["total"] = (1-fatalFracCritical) / pop.lengthICUStay;
  pop.isolatedFrac["total"]      = avgIsolatedFrac;
>>>>>>> 23a25324

  // Infectivity dynamics
  const avgInfectionRate = pop.r0 / pop.infectiousPeriod
  pop.infectionRate = function(time) {
    return (
      containment(time) *
      infectionRate(time, avgInfectionRate, pop.peakMonth, pop.seasonalForcing)
    )
  }

  return pop
}

// Implementation of Knuth's algorithm
export function samplePoisson(lambda) {
  var L = math.exp(-lambda)
  var k = 0
  var p = 1
  do {
    k += 1
    p *= math.random()
  } while (p > L)

  return k - 1
}

export function initializePopulation(N, numCases, t0, ages) {
  if (ages == undefined) {
    const put = x => {
      return { total: x }
    }
    return {
      time: t0,
      susceptible: put(N - numCases),
      exposed: put(0),
      infectious: put(numCases),
      hospitalized: put(0),
      critical: put(0),
      discharged: put(0),
      recovered: put(0),
      dead: put(0),
    }
  } else {
    const Z = Object.values(ages).reduce((a, b) => a + b)
    const pop = {
      time: t0,
      susceptible: {},
      exposed: {},
      infectious: {},
      hospitalized: {},
      critical: {},
      discharged: {},
      recovered: {},
      dead: {},
    }
    // TODO: Ensure the sum is equal to N!
    Object.keys(ages).forEach((k, i) => {
      const n = math.round((ages[k] / Z) * N)
      pop.susceptible[k] = n
      pop.exposed[k] = 0
      pop.infectious[k] = 0
      pop.hospitalized[k] = 0
      pop.critical[k] = 0
      pop.discharged[k] = 0
      pop.recovered[k] = 0
      pop.dead[k] = 0
      if (i == math.round(Object.keys(ages).length / 2)) {
        pop.susceptible[k] -= numCases
        pop.infectious[k] = 0.3 * numCases
        pop.exposed[k] = 0.7 * numCases
      }
    })

    return pop
  }
}

// NOTE: Assumes all subfields corresponding to populations have the same set of keys
export function evolve(pop, P, sample) {
  const fracInfected =
    Object.values(pop['infectious']).reduce((a, b) => a + b, 0) /
    P.populationServed

  const newTime = pop['time'] + P.timeDelta
  const newPop = {
    time: newTime,
    susceptible: {},
    exposed: {},
    infectious: {},
    recovered: {},
    hospitalized: {},
    critical: {},
    discharged: {},
    dead: {},
  }

  var push = (sub, age, delta) => {
    newPop[sub][age] = pop[sub][age] + delta
  }

  Object.keys(pop['infectious']).forEach(age => {
    const newCases =
      sample(P.importsPerDay[age] * P.timeDeltaDays) +
      sample(
        (1 - P.isolatedFrac[age]) *
          P.infectionRate(newTime) *
          pop['susceptible'][age] *
          fracInfected *
          P.timeDeltaDays,
      )
    const newInfectious = sample(
      (pop['exposed'][age] * P.timeDeltaDays) / P.incubationTime,
    )
    const newRecovered = sample(
      pop['infectious'][age] * P.timeDeltaDays * P.recoveryRate[age],
    )
    const newHospitalized = sample(
      pop['infectious'][age] * P.timeDeltaDays * P.hospitalizedRate[age],
    )
    const newDischarged = sample(
      pop['hospitalized'][age] * P.timeDeltaDays * P.dischargeRate[age],
    )
    const newCritical = sample(
      pop['hospitalized'][age] * P.timeDeltaDays * P.criticalRate[age],
    )
    const newStabilized = sample(
      pop['critical'][age] * P.timeDeltaDays * P.stabilizationRate[age],
    )
    const newDead = sample(
      pop['critical'][age] * P.timeDeltaDays * P.deathRate[age],
    )

    push('susceptible', age, -newCases)
    push('exposed', age, newCases - newInfectious)
    push('infectious', age, newInfectious - newRecovered - newHospitalized)
    push('recovered', age, newRecovered + newDischarged)
    push('hospitalized', age, newHospitalized - newDischarged - newCritical)
    push('critical', age, newCritical - newStabilized - newDead)
    push('discharged', age, newDischarged)
    push('dead', age, newDead)
  })

  return newPop
}

export function collectTotals(trajectory) {
  trajectory.forEach(function(d) {
    Object.keys(d).forEach(function(k) {
      if (k == 'time' || 'total' in d[k]) {
        return
      }
      d[k]['total'] = Object.values(d[k]).reduce((a, b) => a + b)
    })
  })

  return trajectory
}

export function exportSimulation(trajectory) {
  // Store parameter values

  // Down sample trajectory to once a day.
  // TODO: Make the down sampling interval a parameter

  const month = [
    'Jan',
    'Feb',
    'Mar',
    'Apr',
    'May',
    'Jun',
    'Jul',
    'Aug',
    'Sep',
    'Oct',
    'Nov',
    'Dec',
  ]

  function stringify(date) {
    const d = date.getDay()
    const m = date.getMonth()
    const y = date.getYear()

    return `${d} ${month[m]} ${y}`
  }

  const header = Object.keys(trajectory[0]) //["susceptible,exposed,infectious,recovered,hospitalized,discharged,dead"];
  let csv = [header.join('\t')]

  const pop = {}
  trajectory.forEach(function(d) {
    const t = new Date(d.time).toISOString().substring(0, 10)
    if (t in pop) {
      return
    } //skip if date is already in table
    pop[t] = true
    let buf = ''
    header.forEach(k => {
      if (k == 'time') {
        buf += `${t}`
      } else {
        buf += `\t${math.round(d[k].total)}`
      }
    })
    csv.push(buf)
  })

  return csv.join('\n')
}<|MERGE_RESOLUTION|>--- conflicted
+++ resolved
@@ -55,7 +55,6 @@
   var fatalFracCritical = 0
   var avgIsolatedFrac = 0
   severity.forEach(function(d) {
-<<<<<<< HEAD
     const freq = (1.0 * ageCounts[d.ageGroup]) / total
     pop.ageDistribution[d.ageGroup] = freq
     pop.infectionSeverityRatio[d.ageGroup] =
@@ -80,35 +79,9 @@
     pop.hospitalizedRate[d.ageGroup] = dHospital / pop.infectiousPeriod
     pop.dischargeRate[d.ageGroup] = (1 - dCritical) / pop.lengthHospitalStay
     pop.criticalRate[d.ageGroup] = dCritical / pop.lengthHospitalStay
-    pop.stabilizationRate[d.ageGroup] = (1 - dFatal) / pop.lengthHospitalStay
-    pop.deathRate[d.ageGroup] = dFatal / pop.lengthHospitalStay
-  })
-=======
-      const freq = (1.0*ageCounts[d.ageGroup]/total);
-      pop.ageDistribution[d.ageGroup] = freq;
-      pop.infectionSeverityRatio[d.ageGroup] = (d.severe / 100) * (d.confirmed / 100);
-      pop.infectionCritical[d.ageGroup]      = pop.infectionSeverityRatio[d.ageGroup] * (d.critical / 100)
-      pop.infectionFatality[d.ageGroup]      = pop.infectionCritical[d.ageGroup] * (d.fatal / 100)
-
-      const dHospital = pop.infectionSeverityRatio[d.ageGroup];
-      const dCritical = d.critical / 100;
-      const dFatal    = d.fatal / 100;
-
-      hospitalizedFrac         += freq * dHospital;
-      criticalFracHospitalized += freq * dCritical;
-      fatalFracCritical        += freq * dFatal;
-      avgIsolatedFrac          += freq * d.isolated / 100;
-
-      // Age specific rates
-      pop.isolatedFrac[d.ageGroup]     = d.isolated / 100;
-      pop.recoveryRate[d.ageGroup]     = (1-dHospital) / pop.infectiousPeriod;
-      pop.hospitalizedRate[d.ageGroup] = (dHospital) / pop.infectiousPeriod;
-      pop.dischargeRate[d.ageGroup]    = (1-dCritical) / pop.lengthHospitalStay;
-      pop.criticalRate[d.ageGroup]     = (dCritical) / pop.lengthHospitalStay;
-      pop.stabilizationRate[d.ageGroup] = (1-dFatal) / pop.lengthICUStay;
-      pop.deathRate[d.ageGroup]        = (dFatal) / pop.lengthICUStay;
-  });
->>>>>>> 23a25324
+    pop.stabilizationRate[d.ageGroup] = (1 - dFatal) / pop.lengthICUStay
+    pop.deathRate[d.ageGroup] = dFatal / pop.lengthICUStay
+  })
 
   // Get import rates per age class (assume flat)
   const L = Object.keys(pop.recoveryRate).length
@@ -117,25 +90,15 @@
   })
 
   // Population average rates
-<<<<<<< HEAD
   pop.recoveryRate['total'] = (1 - hospitalizedFrac) / pop.infectiousPeriod
   pop.hospitalizedRate['total'] = hospitalizedFrac / pop.infectiousPeriod
   pop.dischargeRate['total'] =
     (1 - criticalFracHospitalized) / pop.lengthHospitalStay
   pop.criticalRate['total'] = criticalFracHospitalized / pop.lengthHospitalStay
-  pop.deathRate['total'] = fatalFracCritical / pop.lengthHospitalStay
+  pop.deathRate['total'] = fatalFracCritical / pop.lengthICUStay
   pop.stabilizationRate['total'] =
-    (1 - fatalFracCritical) / pop.lengthHospitalStay
+    (1 - fatalFracCritical) / pop.lengthICUStay
   pop.isolatedFrac['total'] = avgIsolatedFrac
-=======
-  pop.recoveryRate["total"]      = (1-hospitalizedFrac) / pop.infectiousPeriod;
-  pop.hospitalizedRate["total"]  = hospitalizedFrac / pop.infectiousPeriod;
-  pop.dischargeRate["total"]     = (1-criticalFracHospitalized) / pop.lengthHospitalStay;
-  pop.criticalRate["total"]      = criticalFracHospitalized / pop.lengthHospitalStay;
-  pop.deathRate["total"]         = fatalFracCritical/pop.lengthICUStay;
-  pop.stabilizationRate["total"] = (1-fatalFracCritical) / pop.lengthICUStay;
-  pop.isolatedFrac["total"]      = avgIsolatedFrac;
->>>>>>> 23a25324
 
   // Infectivity dynamics
   const avgInfectionRate = pop.r0 / pop.infectiousPeriod

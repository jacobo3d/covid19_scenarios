--- conflicted
+++ resolved
@@ -235,15 +235,8 @@
   const [result, setResult] = useState<AlgorithmResult | undefined>()
   const [country, setCountry] = useState<string>(defaultCountry)
   const [logScale, setLogScale] = useState<boolean>(true)
-<<<<<<< HEAD
   const [tMin, setTMin] = useState<Date>(mainParams.tMin.defaultValue)
   const [tMax, setTMax] = useState<Date>(mainParams.tMax.defaultValue)
-=======
-  const [maxTime, setMaxTime] = useState<string>(defaultMaxTime)
-
-  const now = new Date(Date.now());
-  const nowTime = now.getUTCFullYear() + "-" + String(now.getMonth()+1).padStart(2, "0") + "-" + String(now.getDate()).padStart(2, "0");
->>>>>>> 44b5ba52
 
   async function handleSubmit(
     params: AllParams,
@@ -314,7 +307,6 @@
                             errors={errors}
                             touched={touched}
                           />
-<<<<<<< HEAD
                           <FormDatePicker
                             key="simulationTimeRange"
                             id="simulationTimeRange"
@@ -323,13 +315,6 @@
                             onStartDateChange={setTMin}
                             onEndDateChange={setTMax}
                             label="Simulation time range"
-=======
-                          <FormInput
-                            key="tMax"
-                            id="tMax"
-                            label="Simulate until"
-                            onChange={maxTime => setMaxTime(maxTime)}
->>>>>>> 44b5ba52
                           />
                         </CollapsibleCard>
                       </Col>

import React, { useReducer, useState } from 'react'

import _ from 'lodash'

import { Form, Formik, FormikHelpers } from 'formik'
import moment from 'moment'
import * as yup from 'yup'

import { Button, Col, FormGroup, Row } from 'reactstrap'

import { CollapsibleCard } from './CollapsibleCard'
import { ContainControl, TimeSeries } from './Containment'
import { DeterministicLinePlot, StochasticLinePlot } from './Plot'
import AgePlot from './PlotAgeAndParams'
import PopTable from './PopAvgRates'

import SeverityTable, { SeverityTableColumn, SeverityTableRow } from './SeverityTable' // prettier-ignore

import { exportResult } from '../../algorithms/exportResult'
import run from '../../algorithms/run'

import { AllParams } from '../../algorithms/Param.types'

import countryAgeDistribution from '../../assets/data/country_age_distribution.json'
import severityData from '../../assets/data/severityData.json'

import { AlgorithmResult } from '../../algorithms/Result.types'

import FormDatePicker from './FormDatePicker'
import FormDropdown, { FormDropdownOption } from './FormDropdown'
import FormDropdownStateless from './FormDropdownStateless'
import FormSpinBox from './FormSpinBox'
import FormSwitch from './FormSwitch'

<<<<<<< HEAD
import { schema } from './validation/schema'

import {
  setContainmentData,
  setContainmentScenario,
  setEpidemiologicalData,
  setEpidemiologicalScenario,
  setOverallScenario,
  setPopulationData,
  setPopulationScenario,
  setSimulationData,
} from './state/actions'
import { scenarioReducer } from './state/reducer'
import { defaultScenarioState, State } from './state/state'
=======
const populationDefault = populations[defaultScenario.population];
const epiDefaults = epidemiologicalScenarios[defaultScenario.epidemiological];
const containmentDefault = containmentScenarios[defaultScenario.containment];

console.log("Defaults", epiDefaults);

const mainParams: MainParams = {
  populationServed: { name: 'Population Served', defaultValue: populationDefault.populationServed },
  ageDistribution: { name: 'Age Distribution', defaultValue: populationDefault.ageDistribution },
  suspectedCasesToday: { name: 'Suspected Cases Today', defaultValue: populationDefault.suspectedCasesToday },
  importsPerDay: { name: 'Imports Per Day', defaultValue: populationDefault.importsPerDay },
  tMin: { name: 'Simulate from', defaultValue: moment().toDate() },
  tMax: { name: 'Simulate until', defaultValue: moment().add(0.5, 'year').toDate() } // prettier-ignore
}

const additionalParams: AdditionalParams = {
  r0: { name: 'Average R0', defaultValue: epiDefaults.R0 },
  incubationTime: { 
    name: 'Latency [days]', 
    defaultValue: epiDefaults.incubationTime 
  },
  infectiousPeriod: { 
    name: 'Infectious Period [days]', 
    defaultValue: epiDefaults.infectiousPeriod 
  },
  lengthHospitalStay: {
    name: 'Length of hospital stay [days]',
    defaultValue: epiDefaults.lengthHospitalStay,
  },
  lengthICUStay: {
      name: 'Length of ICU hospital stay [days]',
      defaultValue: epiDefaults.lengthICUStay,
  },
  seasonalForcing: { name: 'Seasonal Forcing', defaultValue: epiDefaults.seasonalForcing },
  peakMonth: { name: 'Peak Transmission', defaultValue:  epiDefaults.peakMonth },
  numberStochasticRuns: { name: 'Number of stochastic runs', defaultValue: 0 },
}
>>>>>>> 544f7e7a

import './Main.scss'

const columns: SeverityTableColumn[] = [
  { name: 'ageGroup', title: 'Age group' },
  { name: 'confirmed', title: 'Confirmed\n% total' },
  { name: 'severe', title: 'Severe\n% of confirmed' },
  { name: 'critical', title: 'Critical\n% of severe' },
  { name: 'fatal', title: 'Fatal\n% of critical' },
  { name: 'totalFatal', title: 'Fatal\n% of all infections' },
  { name: 'isolated', title: 'Isolated \n% total' },
]

/**
 * Checks that a given value is a valid percentage number and if not, attempts
 * to cast it as such. If unsuccesful, returns a NaN and an error message.
 */
export function validatePercentage(
  value: any, // eslint-disable-line @typescript-eslint/no-explicit-any
): { value: number; errors?: string } {
  const percentageSchema = yup
    .number()
    .typeError('Percentage should be a number')
    .required('Required')
    .min(0, 'Percentage should be non-negative')
    .max(100, 'Percentage cannot be greater than 100')

  try {
    const castedValue = percentageSchema.validateSync(value)
    return { value: castedValue, errors: undefined }
  } catch (valError) {
    const validationError = valError as yup.ValidationError
    try {
      const castedValue = percentageSchema.cast(value)
      return { value: castedValue, errors: validationError.message }
    } catch (typeError) {
      return { value: NaN, errors: validationError.message }
    }
  }
}

/**
 * Updates computable columns in severity table
 */
export function updateSeverityTable(
  severity: SeverityTableRow[],
): SeverityTableRow[] {
  return severity.map(row => {
    const { value: isolated, errors: isolatedErrors } = validatePercentage(row.isolated) // prettier-ignore
    const { value: confirmed, errors: confirmedErrors } = validatePercentage(row.confirmed) // prettier-ignore
    const { value: severe, errors: severeErrors } = validatePercentage(row.severe) // prettier-ignore
    const { value: critical, errors: criticalErrors } = validatePercentage(row.critical) // prettier-ignore
    const { value: fatal, errors: fatalErrors } = validatePercentage(row.fatal) // prettier-ignore

    const totalFatal = confirmed * severe * critical * fatal * 1e-6

    const errors = {
      isolated: isolatedErrors,
      confirmed: confirmedErrors,
      severe: severeErrors,
      critical: criticalErrors,
      fatal: fatalErrors,
    }

    return {
      ...row,
      isolated,
      confirmed,
      severe,
      critical,
      fatal,
      totalFatal,
      errors,
    }
  })
}

export function severityTableIsValid(severity: SeverityTableRow[]) {
  return !severity.some(row => _.values(row?.errors).some(x => x !== undefined))
}

export function severityErrors(severity: SeverityTableRow[]) {
  return severity.map(row => row?.errors)
}

const severityDefaults: SeverityTableRow[] = updateSeverityTable(severityData)

export function stringToOption(value: string): FormDropdownOption<string> {
  return { value, label: value }
}

export function stringsToOptions(
  values: string[],
): FormDropdownOption<string>[] {
  return values.map(stringToOption)
}

const countries = Object.keys(countryAgeDistribution)
const countryOptions = countries.map(country => ({ value: country, label: country })) // prettier-ignore

const months = moment.months()
const monthOptions = months.map((month, i) => ({ value: i, label: month })) // prettier-ignore

function reductionToTimeSeries(scenarioState: State) {
  return scenarioState.containment.data.reduction.map(y => ({ y }))
}

function timeSeriesToReduction(timeSeries: TimeSeries) {
  return timeSeries.map(timePoint => timePoint.y)
}

function Main() {
  const [logScale, setLogScale] = useState<boolean>(true)
  const [result, setResult] = useState<AlgorithmResult | undefined>()
  const [scenarioState, scenarioDispatch] = useReducer(scenarioReducer, defaultScenarioState, /* initDefaultState */) // prettier-ignore

<<<<<<< HEAD
  // TODO: Can this complex state be handled by formik too?
  const [severity, setSeverity] = useState<SeverityTableRow[]>(severityDefaults)
=======
  lengthICUStay: yup
    .number()
    .required('Required')
    .min(0, 'Should be non-negative'),

  populationServed: yup
    .number()
    .required('Required')
    .min(0, 'Should be non-negative'),
>>>>>>> 544f7e7a

  const allParams = {
    population: scenarioState.population.data,
    epidemiological: scenarioState.epidemiological.data,
    simulation: scenarioState.simulation.data,
  }

  const canExport = Boolean(result?.deterministicTrajectory)

  function setScenarioToCustom(newParams: AllParams) {
    // NOTE: deep object comparison!
    if (!_.isEqual(allParams.population, newParams.population)) {
      scenarioDispatch(setPopulationData({ data: newParams.population }))
    }
    // NOTE: deep object comparison!
    if (!_.isEqual(allParams.epidemiological, newParams.epidemiological)) {
      scenarioDispatch(setEpidemiologicalData({ data: newParams.epidemiological })) // prettier-ignore
    }
    // NOTE: deep object comparison!
    if (!_.isEqual(allParams.simulation, newParams.simulation)) {
      scenarioDispatch(setSimulationData({ data: newParams.simulation })) // prettier-ignore
    }
  }

  function handleChangeOverallScenario(newOverallScenario: string) {
    scenarioDispatch(setOverallScenario({ scenarioName: newOverallScenario })) // prettier-ignore
  }

  function handleChangePopulationScenario(newPopulationScenario: string) {
    scenarioDispatch(setPopulationScenario({ scenarioName: newPopulationScenario })) // prettier-ignore
  }

  function handleChangeEpidemiologicalScenario(
    newEpidemiologicalScenario: string,
  ) {
    scenarioDispatch(setEpidemiologicalScenario({ scenarioName: newEpidemiologicalScenario })) // prettier-ignore
  }

  function handleChangeContainmentScenario(newContainmentScenario: string) {
    scenarioDispatch(setContainmentScenario({ scenarioName: newContainmentScenario })) // prettier-ignore
  }

  function handleChangeContainmentData(timeSeries: TimeSeries) {
    const reduction = timeSeriesToReduction(timeSeries)
    scenarioDispatch(setContainmentData({ data: { reduction } }))
  }

  const containmentData = reductionToTimeSeries(scenarioState)

  async function handleSubmit(
    params: AllParams,
    { setSubmitting }: FormikHelpers<AllParams>,
  ) {
    console.log({ params })

    // TODO: check the presence of the current counry
    // TODO: type cast the json into something

    const paramsFlat = {
      ...params.population,
      ...params.epidemiological,
      ...params.simulation,
    }

    const ageDistribution = countryAgeDistribution[params.population.country]
    const containmentData = reductionToTimeSeries(scenarioState)
    const newResult = await run(paramsFlat, severity, ageDistribution, containmentData) // prettier-ignore

    setResult(newResult)
    setSubmitting(false)
  }

  const overallScenarioOptions = stringsToOptions(scenarioState.overall.scenarios) // prettier-ignore
  const populationScenarioOptions = stringsToOptions(scenarioState.population.scenarios) // prettier-ignore
  const epidemiologicalScenarioOptions = stringsToOptions(scenarioState.epidemiological.scenarios) // prettier-ignore
  const containmentScenarioOptions = stringsToOptions(scenarioState.containment.scenarios) // prettier-ignore

  return (
    <Row noGutters>
      <Col md={12}>
        <FormDropdownStateless<string>
          id="overallScenario"
          label="Oveall Scenario"
          options={overallScenarioOptions}
          value={overallScenarioOptions.find(s => s.label === scenarioState.overall.current)} // prettier-ignore
          onValueChange={handleChangeOverallScenario}
        />

        <FormDropdownStateless<string>
          id="populationScenario"
          label="Population Scenario"
          options={populationScenarioOptions}
          value={populationScenarioOptions.find(s => s.label === scenarioState.population.current)} // prettier-ignore
          onValueChange={handleChangePopulationScenario}
        />

        <FormDropdownStateless<string>
          id="epidemiologicalScenario"
          label="Epidemiological Scenario"
          options={epidemiologicalScenarioOptions}
          value={epidemiologicalScenarioOptions.find(s => s.label === scenarioState.epidemiological.current)} // prettier-ignore
          onValueChange={handleChangeEpidemiologicalScenario}
        />

        <FormDropdownStateless<string>
          id="containmentScenario"
          label="Containment Scenario"
          options={containmentScenarioOptions}
          value={containmentScenarioOptions.find(s => s.label === scenarioState.containment.current)} // prettier-ignore
          onValueChange={handleChangeContainmentScenario}
        />

        <Formik
          enableReinitialize
          initialValues={allParams}
          validationSchema={schema}
          onSubmit={handleSubmit}
          validate={setScenarioToCustom}
        >
          {({ errors, touched, isValid }) => {
            return (
              <Form className="form">
                <Row noGutters>
                  <Col lg={4} xl={6}>
                    <Row noGutters>
                      <Col xl={6}>
                        <CollapsibleCard
                          title="Population parameters"
                          defaultCollapsed={false}
                        >
                          <FormSpinBox
                            id="population.populationServed"
                            label="Population Served"
                            step={1000}
                            errors={errors}
                            touched={touched}
                          />
                          <FormDropdown<string>
                            id="population.country"
                            label="Age Distribution"
                            options={countryOptions}
                          />
                          <FormSpinBox
                            id="population.suspectedCasesToday"
                            label="Initial suspected Cases"
                            step={1}
                            errors={errors}
                            touched={touched}
                          />
                          <FormSpinBox
                            id="population.importsPerDay"
                            label="Imports per Day"
                            step={0.1}
                            errors={errors}
                            touched={touched}
                          />
                          <FormDatePicker
                            id="simulation.simulationTimeRange"
                            label="Simulation time range"
                          />
                        </CollapsibleCard>
                      </Col>

                      <Col xl={6}>
                        <CollapsibleCard
                          title="Baseline epidemiological parameters"
                          defaultCollapsed={false}
                        >
                          <FormSpinBox
                            id="epidemiological.r0"
                            label="Annual average R0"
                            step={0.1}
                          />
                          <FormSpinBox
                            id="epidemiological.incubationTime"
                            label="Latency [days]"
                            step={1}
                            min={0}
                            errors={errors}
                            touched={touched}
                          />
                          <FormSpinBox
                            id="epidemiological.infectiousPeriod"
                            label="Infectious Period [days]"
                            step={1}
                            min={0}
                            errors={errors}
                            touched={touched}
                          />
                          <FormSpinBox
<<<<<<< HEAD
                            id="epidemiological.lengthHospitalStay"
                            label="Length of Hospital stay [days]"
=======
                            id="lengthHospitalStay"
                            label="Length of hospital stay [days]"
                            step={1}
                            min={0}
                            errors={errors}
                            touched={touched}
                          />
                          <FormSpinBox
                            id="lengthICUStay"
                            label="Length of ICU stay [days]"
>>>>>>> 544f7e7a
                            step={1}
                            min={0}
                            errors={errors}
                            touched={touched}
                          />
                          <FormSpinBox
                            id="epidemiological.seasonalForcing"
                            label="Seasonal Forcing"
                            step={0.1}
                            min={0}
                            errors={errors}
                            touched={touched}
                          />
                          <FormDropdown<number>
                            id="epidemiological.peakMonth"
                            label="Seasonal Transmission Peak"
                            options={monthOptions}
                          />
                        </CollapsibleCard>
                      </Col>
                    </Row>

                    <Row noGutters>
                      <Col>
                        <CollapsibleCard
                          title="Reduction in Transmission by Interventions"
                          defaultCollapsed={false}
                        >
                          <ContainControl
                            data={containmentData}
                            onDataChange={handleChangeContainmentData}
                            minTime={scenarioState.simulation.data.simulationTimeRange.tMin} // prettier-ignore
                            maxTime={scenarioState.simulation.data.simulationTimeRange.tMax} // prettier-ignore
                          />
                          <p>
                            Drag black dots with the mouse to simulate how
                            infection control affects the outbreak trajectory.
                            One is no infection control, zero is complete
                            prevention of all transmission.
                          </p>
                        </CollapsibleCard>
                      </Col>
                    </Row>

                    <Row noGutters>
                      <Col>
                        <CollapsibleCard
                          title="Severity assumptions based on data from China"
                          defaultCollapsed
                        >
                          <p>
                            This table summarizes the assumptions on severity
                            which are informed by epidemiological and clinical
                            observations in China. The first column reflects our
                            assumption on what fraction of infections are
                            reflected in the statistics from China, the
                            following columns contain the assumption on what
                            fraction of the previous category deteriorates to
                            the next. These fields are editable and can be
                            adjusted to different assumptions. The last column
                            is the implied infection fatality for different age
                            groups.
                          </p>
                          <SeverityTable
                            columns={columns}
                            rows={severity}
                            setRows={severity =>
                              setSeverity(updateSeverityTable(severity))
                            }
                          />
                        </CollapsibleCard>
                      </Col>
                    </Row>
                  </Col>

                  <Col lg={8} xl={6}>
                    <CollapsibleCard title="Results" defaultCollapsed={false}>
                      <Row>
                        <Col lg={8}>
                          <p>
                            {`This output of a mathematical model depends on model assumptions and parameter choices.
                                 We have done our best (in limited time) to check the model implementation is correct.
                                 Please carefully consider the parameters you choose and interpret the output with caution.
                                 Click on legend items to show/hide curves.`}
                          </p>
                        </Col>
                        <Col lg={4}>
                          <FormGroup>
                            <Button
                              className="run-button"
                              type="submit"
                              color="primary"
                              disabled={
                                !isValid || !severityTableIsValid(severity)
                              }
                            >
                              Run
                            </Button>
                            <Button
                              className={`export-button ${canExport ? '' : 'd-none'}`} // prettier-ignore
                              type="submit"
                              color="secondary"
                              disabled={!canExport}
                              onClick={() => result && exportResult(result)}
                            >
                              Export
                            </Button>
                            <FormSwitch
                              id="logScale"
                              label="Log scale"
                              checked={logScale}
                              onChange={checked => setLogScale(checked)}
                            />
                          </FormGroup>
                        </Col>
                      </Row>
                      <Row>
                        <Col>
                          <DeterministicLinePlot
                            data={result}
                            logScale={logScale}
                          />
                        </Col>
                      </Row>
                      <Row>
                        <Col>
                          <StochasticLinePlot
                            data={result}
                            logScale={logScale}
                          />
                        </Col>
                      </Row>
                      <Row>
                        <Col lg={4}>
                          <PopTable result={result} rates={severity} />
                        </Col>
                        <Col lg={8}>
                          <AgePlot data={result} rates={severity} />
                        </Col>
                      </Row>
                    </CollapsibleCard>
                  </Col>
                </Row>
              </Form>
            )
          }}
        </Formik>
      </Col>
    </Row>
  )
}

export default Main<|MERGE_RESOLUTION|>--- conflicted
+++ resolved
@@ -32,7 +32,6 @@
 import FormSpinBox from './FormSpinBox'
 import FormSwitch from './FormSwitch'
 
-<<<<<<< HEAD
 import { schema } from './validation/schema'
 
 import {
@@ -47,45 +46,6 @@
 } from './state/actions'
 import { scenarioReducer } from './state/reducer'
 import { defaultScenarioState, State } from './state/state'
-=======
-const populationDefault = populations[defaultScenario.population];
-const epiDefaults = epidemiologicalScenarios[defaultScenario.epidemiological];
-const containmentDefault = containmentScenarios[defaultScenario.containment];
-
-console.log("Defaults", epiDefaults);
-
-const mainParams: MainParams = {
-  populationServed: { name: 'Population Served', defaultValue: populationDefault.populationServed },
-  ageDistribution: { name: 'Age Distribution', defaultValue: populationDefault.ageDistribution },
-  suspectedCasesToday: { name: 'Suspected Cases Today', defaultValue: populationDefault.suspectedCasesToday },
-  importsPerDay: { name: 'Imports Per Day', defaultValue: populationDefault.importsPerDay },
-  tMin: { name: 'Simulate from', defaultValue: moment().toDate() },
-  tMax: { name: 'Simulate until', defaultValue: moment().add(0.5, 'year').toDate() } // prettier-ignore
-}
-
-const additionalParams: AdditionalParams = {
-  r0: { name: 'Average R0', defaultValue: epiDefaults.R0 },
-  incubationTime: { 
-    name: 'Latency [days]', 
-    defaultValue: epiDefaults.incubationTime 
-  },
-  infectiousPeriod: { 
-    name: 'Infectious Period [days]', 
-    defaultValue: epiDefaults.infectiousPeriod 
-  },
-  lengthHospitalStay: {
-    name: 'Length of hospital stay [days]',
-    defaultValue: epiDefaults.lengthHospitalStay,
-  },
-  lengthICUStay: {
-      name: 'Length of ICU hospital stay [days]',
-      defaultValue: epiDefaults.lengthICUStay,
-  },
-  seasonalForcing: { name: 'Seasonal Forcing', defaultValue: epiDefaults.seasonalForcing },
-  peakMonth: { name: 'Peak Transmission', defaultValue:  epiDefaults.peakMonth },
-  numberStochasticRuns: { name: 'Number of stochastic runs', defaultValue: 0 },
-}
->>>>>>> 544f7e7a
 
 import './Main.scss'
 
@@ -202,20 +162,8 @@
   const [result, setResult] = useState<AlgorithmResult | undefined>()
   const [scenarioState, scenarioDispatch] = useReducer(scenarioReducer, defaultScenarioState, /* initDefaultState */) // prettier-ignore
 
-<<<<<<< HEAD
   // TODO: Can this complex state be handled by formik too?
   const [severity, setSeverity] = useState<SeverityTableRow[]>(severityDefaults)
-=======
-  lengthICUStay: yup
-    .number()
-    .required('Required')
-    .min(0, 'Should be non-negative'),
-
-  populationServed: yup
-    .number()
-    .required('Required')
-    .min(0, 'Should be non-negative'),
->>>>>>> 544f7e7a
 
   const allParams = {
     population: scenarioState.population.data,
@@ -406,11 +354,7 @@
                             touched={touched}
                           />
                           <FormSpinBox
-<<<<<<< HEAD
                             id="epidemiological.lengthHospitalStay"
-                            label="Length of Hospital stay [days]"
-=======
-                            id="lengthHospitalStay"
                             label="Length of hospital stay [days]"
                             step={1}
                             min={0}
@@ -418,9 +362,8 @@
                             touched={touched}
                           />
                           <FormSpinBox
-                            id="lengthICUStay"
+                            id="epidemiological.lengthICUStay"
                             label="Length of ICU stay [days]"
->>>>>>> 544f7e7a
                             step={1}
                             min={0}
                             errors={errors}
